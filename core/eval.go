--- conflicted
+++ resolved
@@ -87,23 +87,20 @@
 				return Encode(errors.New("ERR value is not an integer or out of range"), false)
 			}
 			exDurationMs = exDurationSec * 1000
-<<<<<<< HEAD
+		case "XX", "xx":
+			// Get the key from the hash table
+			obj := Get(key)
+
+			// if key does not exist, return RESP encoded nil
+			if obj == nil {
+				return RESP_NIL
+			}
+
 		case "NX", "nx":
 			obj := Get(key);
 			if obj != nil {
 				return RESP_NIL;
 			}
-=======
-		case "XX", "xx":
-			// Get the key from the hash table
-			obj := Get(key)
-
-			// if key does not exist, return RESP encoded nil
-			if obj == nil {
-				return RESP_NIL
-			}
-
->>>>>>> a6845826
 		default:
 			return Encode(errors.New("ERR syntax error"), false)
 		}
